--- conflicted
+++ resolved
@@ -26,23 +26,15 @@
 #define FTL_dnssec(status, id) _FTL_dnssec(status, id, __FILE__, __LINE__)
 void _FTL_dnssec(int status, int id, const char* file, const int line);
 
-<<<<<<< HEAD
 #define FTL_header_analysis(header4, rcode, id) _FTL_header_analysis(header4, rcode, id, __FILE__, __LINE__)
 void _FTL_header_analysis(unsigned char header4, unsigned int rcode, int id, const char* file, const int line);
-=======
-#define FTL_header_ADbit(header4, rcode, id) _FTL_header_ADbit(header4, rcode, id, __FILE__, __LINE__)
-void _FTL_header_ADbit(unsigned char header4, unsigned int rcode, int id, const char* file, const int line);
->>>>>>> c8841a1c
 
 #define FTL_forwarding_failed(server) _FTL_forwarding_failed(server, __FILE__, __LINE__)
 void _FTL_forwarding_failed(struct server *server, const char* file, const int line);
 
-<<<<<<< HEAD
-=======
 #define FTL_upstream_error(rcode, id) _FTL_upstream_error(rcode, id, __FILE__, __LINE__)
 void _FTL_upstream_error(unsigned int rcode, int id, const char* file, const int line);
 
->>>>>>> c8841a1c
 void FTL_dnsmasq_reload(void);
 void FTL_fork_and_bind_sockets(struct passwd *ent_pw);
 int FTL_listsfile(char* filename, unsigned int index, FILE *f, int cache_size, struct crec **rhash, int hashsz);