--- conflicted
+++ resolved
@@ -92,15 +92,16 @@
 enum { REGEX_UNKNOWN, REGEX_BLOCKED, REGEX_NOTBLOCKED };
 enum { BLOCKING_DISABLED, BLOCKING_ENABLED, BLOCKING_UNKNOWN };
 enum {
-  DEBUG_DATABASE   = (1 << 0), /* 00000000 00000001 */
-  DEBUG_NETWORKING = (1 << 1), /* 00000000 00000010 */
-  DEBUG_LOCKS      = (1 << 2), /* 00000000 00000100 */
-  DEBUG_QUERIES    = (1 << 3), /* 00000000 00001000 */
-  DEBUG_FLAGS      = (1 << 4), /* 00000000 00010000 */
-  DEBUG_SHMEM      = (1 << 5), /* 00000000 00100000 */
-  DEBUG_GC         = (1 << 6), /* 00000000 01000000 */
-  DEBUG_ARP        = (1 << 7), /* 00000000 10000000 */
-  DEBUG_REGEX      = (1 << 8), /* 00000001 00000000 */
+  DEBUG_DATABASE   = (1 << 0),  /* 00000000 00000001 */
+  DEBUG_NETWORKING = (1 << 1),  /* 00000000 00000010 */
+  DEBUG_LOCKS      = (1 << 2),  /* 00000000 00000100 */
+  DEBUG_QUERIES    = (1 << 3),  /* 00000000 00001000 */
+  DEBUG_FLAGS      = (1 << 4),  /* 00000000 00010000 */
+  DEBUG_SHMEM      = (1 << 5),  /* 00000000 00100000 */
+  DEBUG_GC         = (1 << 6),  /* 00000000 01000000 */
+  DEBUG_ARP        = (1 << 7),  /* 00000000 10000000 */
+  DEBUG_REGEX      = (1 << 8),  /* 00000001 00000000 */
+  DEBUG_OVERTIME   = (1 << 10), /* 00000100 00000000 */
 };
 
 // Database table "ftl"
@@ -211,12 +212,9 @@
 	unsigned long long ippos;
 	unsigned long long namepos;
 	bool new;
-<<<<<<< HEAD
 	int overTime[OVERTIME_SLOTS];
-=======
 	time_t lastQuery;
 	unsigned int numQueriesARP;
->>>>>>> 341dd8f9
 } clientsDataStruct;
 
 typedef struct {
