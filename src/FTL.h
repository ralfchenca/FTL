/* Pi-hole: A black hole for Internet advertisements
*  (c) 2017 Pi-hole, LLC (https://pi-hole.net)
*  Network-wide ad blocking via your own hardware.
*
*  FTL Engine
*  Global definitions
*
*  This file is copyright under the latest version of the EUPL.
*  Please see LICENSE file for your rights under this license. */
#ifndef FTL_H
#define FTL_H

#define __USE_XOPEN
#define _GNU_SOURCE
#include <stdio.h>
// variable argument lists
#include <stdarg.h>
#include <stdlib.h>
#include <signal.h>
#include <stdbool.h>
#include <unistd.h>
#include <sys/types.h>
#include <sys/stat.h>
#include <string.h>
#include <sys/time.h>
#include <sys/socket.h>
// struct sockaddr_in
#include <netinet/in.h>
// char* inet_ntoa(struct in_addr in)
#include <arpa/inet.h>
// getnameinfo();
#include <netdb.h>
#include <errno.h>
#include <pthread.h>
#include <sys/prctl.h>
//#include <math.h>
#include <pwd.h>
// syslog
#include <syslog.h>
// tolower()
#include <ctype.h>
// Interfaces
#include <ifaddrs.h>
#include <net/if.h>

// Define MIN and MAX macros, use them only when x and y are of the same type
#define MAX(x,y) (((x) > (y)) ? (x) : (y))
// MIN(x,y) is already defined in dnsmasq.h

#define SOCKETBUFFERLEN 1024

// How often do we garbage collect (to ensure we only have data fitting to the MAXLOGAGE defined above)? [seconds]
// Default: 3600 (once per hour)
#define GCinterval 3600

// Delay applied to the garbage collecting [seconds]
// Default: -60 (one minute before a full hour)
#define GCdelay (-60)

// How many client connection do we accept at once?
#define MAXCONNS 255

// Over how many queries do we iterate at most when trying to find a match?
#define MAXITER 1000

// How many hours do we want to store in FTL's memory? [hours]
#define MAXLOGAGE 24

// Interval for overTime data [seconds]
// Default: 600 (10 minute intervals)
#define OVERTIME_INTERVAL 600

// How many overTime slots do we need?
// (24+1) hours * number of intervals per hour
// We need to be able to hold 25 hours as we need some reserve
// due to that GC is only running once an hours so the shown data
// can be 24 hours + 59 minutes
#define OVERTIME_SLOTS ((MAXLOGAGE+1)*3600/OVERTIME_INTERVAL)

// Interval for resolving NEW client and upstream server host names [seconds]
// Default: 60 (once every minute)
#define RESOLVE_INTERVAL 60

// Interval for re-resolving ALL known host names [seconds]
// Default: 3600 (once every hour)
#define RERESOLVE_INTERVAL 3600

// Privacy mode constants
#define HIDDEN_DOMAIN "hidden"
#define HIDDEN_CLIENT "0.0.0.0"

// Used to check memory integrity in various structs
#define MAGICBYTE 0x57

// Some magic database constants
#define DB_FAILED -2
#define DB_NODATA -1

// Add a timeout for the pihole-FTL.db database connection [milliseconds]
// This prevents immediate failures when the database is busy for a short time.
// Default: 1000 (one second)
#define DATABASE_BUSY_TIMEOUT 1000

// After how much time does a valid API session expire? [seconds]
// Default: 300 (five minutes)
#define API_SESSION_EXPIRE 300

// How many authenticated API clients are allowed simultaneously? [.]
#define API_MAX_CLIENTS 16

// FTLDNS enums
<<<<<<< HEAD
enum { QUERIES, FORWARDED, CLIENTS, DOMAINS, OVERTIME, WILDCARD };
enum { DNSSEC_UNSPECIFIED, DNSSEC_SECURE, DNSSEC_INSECURE, DNSSEC_BOGUS, DNSSEC_ABANDONED, DNSSEC_UNKNOWN };
enum { QUERY_UNKNOWN, QUERY_GRAVITY, QUERY_FORWARDED, QUERY_CACHE, QUERY_WILDCARD, QUERY_BLACKLIST, QUERY_EXTERNAL_BLOCKED_IP, QUERY_EXTERNAL_BLOCKED_NULL, QUERY_EXTERNAL_BLOCKED_NXRA };
enum { TYPE_A = 0, TYPE_AAAA, TYPE_ANY, TYPE_SRV, TYPE_SOA, TYPE_PTR, TYPE_TXT, TYPE_MAX };
=======
enum { QUERIES, UPSTREAMS, CLIENTS, DOMAINS, OVERTIME, WILDCARD, DNS_CACHE };
enum { DNSSEC_UNSPECIFIED, DNSSEC_SECURE, DNSSEC_INSECURE, DNSSEC_BOGUS, DNSSEC_ABANDONED };
enum { QUERY_UNKNOWN, QUERY_GRAVITY, QUERY_FORWARDED, QUERY_CACHE, QUERY_REGEX, QUERY_BLACKLIST, \
       QUERY_EXTERNAL_BLOCKED_IP, QUERY_EXTERNAL_BLOCKED_NULL, QUERY_EXTERNAL_BLOCKED_NXRA, \
       QUERY_GRAVITY_CNAME, QUERY_REGEX_CNAME, QUERY_BLACKLIST_CNAME, QUERY_STATUS_MAX };
enum { TYPE_A = 1, TYPE_AAAA, TYPE_ANY, TYPE_SRV, TYPE_SOA, TYPE_PTR, TYPE_TXT, TYPE_NAPTR, TYPE_MAX };
>>>>>>> f638a7f9
enum { REPLY_UNKNOWN, REPLY_NODATA, REPLY_NXDOMAIN, REPLY_CNAME, REPLY_IP, REPLY_DOMAIN, REPLY_RRNAME, REPLY_SERVFAIL, REPLY_REFUSED, REPLY_NOTIMP, REPLY_OTHER };
enum { PRIVACY_SHOW_ALL = 0, PRIVACY_HIDE_DOMAINS, PRIVACY_HIDE_DOMAINS_CLIENTS, PRIVACY_MAXIMUM, PRIVACY_NOSTATS };
enum { MODE_IP, MODE_NX, MODE_NULL, MODE_IP_NODATA_AAAA, MODE_NODATA };
enum { REGEX_BLACKLIST, REGEX_WHITELIST };

// Use out own memory handling functions that will detect possible errors
// and report accordingly in the log. This will make debugging FTL crashs
// caused by insufficient memory or by code bugs (not properly dealing
// with NULL pointers) much easier.
#define free(param) FTLfree(param, __FILE__,  __FUNCTION__,  __LINE__)
#define lib_strdup() strdup()
#undef strdup
#define strdup(param) FTLstrdup(param, __FILE__,  __FUNCTION__,  __LINE__)
#define calloc(p1,p2) FTLcalloc(p1,p2, __FILE__,  __FUNCTION__,  __LINE__)
#define realloc(p1,p2) FTLrealloc(p1,p2, __FILE__,  __FUNCTION__,  __LINE__)

extern pthread_t DBthread;
extern pthread_t GCthread;
extern pthread_t DNSclientthread;
extern pthread_t timerthread;

// Intentionally ignore result of function declared warn_unused_result
#define igr(x) {__typeof__(x) __attribute__((unused)) d=(x);} 

#define max(a,b) ({ __typeof__ (a) _a = (a); __typeof__ (b) _b = (b); _a > _b ? _a : _b; })
#define min(a,b) ({ __typeof__ (a) _a = (a); __typeof__ (b) _b = (b); _a < _b ? _a : _b; })

#endif // FTL_H<|MERGE_RESOLUTION|>--- conflicted
+++ resolved
@@ -109,19 +109,17 @@
 #define API_MAX_CLIENTS 16
 
 // FTLDNS enums
-<<<<<<< HEAD
-enum { QUERIES, FORWARDED, CLIENTS, DOMAINS, OVERTIME, WILDCARD };
-enum { DNSSEC_UNSPECIFIED, DNSSEC_SECURE, DNSSEC_INSECURE, DNSSEC_BOGUS, DNSSEC_ABANDONED, DNSSEC_UNKNOWN };
-enum { QUERY_UNKNOWN, QUERY_GRAVITY, QUERY_FORWARDED, QUERY_CACHE, QUERY_WILDCARD, QUERY_BLACKLIST, QUERY_EXTERNAL_BLOCKED_IP, QUERY_EXTERNAL_BLOCKED_NULL, QUERY_EXTERNAL_BLOCKED_NXRA };
-enum { TYPE_A = 0, TYPE_AAAA, TYPE_ANY, TYPE_SRV, TYPE_SOA, TYPE_PTR, TYPE_TXT, TYPE_MAX };
-=======
+//enum { DNSSEC_UNSPECIFIED, DNSSEC_SECURE, DNSSEC_INSECURE, DNSSEC_BOGUS, DNSSEC_ABANDONED, DNSSEC_UNKNOWN };
+//enum { QUERY_UNKNOWN, QUERY_GRAVITY, QUERY_FORWARDED, QUERY_CACHE, QUERY_WILDCARD, QUERY_BLACKLIST, QUERY_EXTERNAL_BLOCKED_IP, QUERY_EXTERNAL_BLOCKED_NULL, QUERY_EXTERNAL_BLOCKED_NXRA };
+//enum { TYPE_A = 0, TYPE_AAAA, TYPE_ANY, TYPE_SRV, TYPE_SOA, TYPE_PTR, TYPE_TXT, TYPE_MAX };
+
 enum { QUERIES, UPSTREAMS, CLIENTS, DOMAINS, OVERTIME, WILDCARD, DNS_CACHE };
 enum { DNSSEC_UNSPECIFIED, DNSSEC_SECURE, DNSSEC_INSECURE, DNSSEC_BOGUS, DNSSEC_ABANDONED };
 enum { QUERY_UNKNOWN, QUERY_GRAVITY, QUERY_FORWARDED, QUERY_CACHE, QUERY_REGEX, QUERY_BLACKLIST, \
        QUERY_EXTERNAL_BLOCKED_IP, QUERY_EXTERNAL_BLOCKED_NULL, QUERY_EXTERNAL_BLOCKED_NXRA, \
        QUERY_GRAVITY_CNAME, QUERY_REGEX_CNAME, QUERY_BLACKLIST_CNAME, QUERY_STATUS_MAX };
 enum { TYPE_A = 1, TYPE_AAAA, TYPE_ANY, TYPE_SRV, TYPE_SOA, TYPE_PTR, TYPE_TXT, TYPE_NAPTR, TYPE_MAX };
->>>>>>> f638a7f9
+
 enum { REPLY_UNKNOWN, REPLY_NODATA, REPLY_NXDOMAIN, REPLY_CNAME, REPLY_IP, REPLY_DOMAIN, REPLY_RRNAME, REPLY_SERVFAIL, REPLY_REFUSED, REPLY_NOTIMP, REPLY_OTHER };
 enum { PRIVACY_SHOW_ALL = 0, PRIVACY_HIDE_DOMAINS, PRIVACY_HIDE_DOMAINS_CLIENTS, PRIVACY_MAXIMUM, PRIVACY_NOSTATS };
 enum { MODE_IP, MODE_NX, MODE_NULL, MODE_IP_NODATA_AAAA, MODE_NODATA };
