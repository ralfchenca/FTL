--- conflicted
+++ resolved
@@ -105,9 +105,6 @@
 	// Terminate HTTP server
 	http_terminate();
 
-<<<<<<< HEAD
-	// Remove shared memory objects
-=======
 	// Close gravity database connection
 	gravityDB_close();
 
@@ -115,7 +112,6 @@
 	// Important: This invalidated all objects such as
 	//            counters-> ... Do this last when
 	//            terminating in main.c !
->>>>>>> dc2c3c98
 	destroy_shmem();
 
 	//Remove PID file
