--- conflicted
+++ resolved
@@ -83,15 +83,11 @@
 	// immediately before starting the resolver.
 	check_capabilities();
 
-<<<<<<< HEAD
 	// Check initial blocking status
 	check_blocking_status();
 
-	// Start the resolver
-=======
 	// Start the resolver, delay startup if requested
 	delay_startup();
->>>>>>> f638a7f9
 	startup = false;
 	if(config.debug != 0)
 	{
