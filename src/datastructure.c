--- conflicted
+++ resolved
@@ -72,17 +72,13 @@
 	// Due to the nature of us being the resolver,
 	// the actual resolving of the host name has
 	// to be done separately to be non-blocking
-<<<<<<< HEAD
-	forward->new = true;
-	forward->namepos = 0; // 0 -> string with length zero
-	// Initialize response time values
-	forward->rtime = 0u;
-	forward->rtuncertainty = 0u;
-	forward->responses = 0u;
-=======
 	upstream->new = true;
 	upstream->namepos = 0; // 0 -> string with length zero
->>>>>>> f638a7f9
+	// Initialize response time values
+	upstream->rtime = 0u;
+	upstream->rtuncertainty = 0u;
+	upstream->responses = 0u;
+	upstream->namepos = 0; // 0 -> string with length zero
 	// Increase counter by one
 	counters->upstreams++;
 
