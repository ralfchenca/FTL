FROM debian:stretch

RUN dpkg --add-architecture i386 && \
    apt-get update && \
    apt-get install -y --no-install-recommends nettle-dev:i386 gcc gcc-multilib \
        make file wget netcat-traditional sqlite3 git ca-certificates ssh libcap-dev:i386

<<<<<<< HEAD
=======
# Install ghr for GitHub Releases: https://github.com/tcnksm/ghr
RUN wget https://github.com/tcnksm/ghr/releases/download/v0.12.0/ghr_v0.12.0_linux_amd64.tar.gz && \
    tar -xzf ghr_*_linux_amd64.tar.gz && \
    mv ghr_*_linux_amd64/ghr /usr/bin/ghr

>>>>>>> 0dbe3b70
ENV CC "gcc -m32"<|MERGE_RESOLUTION|>--- conflicted
+++ resolved
@@ -5,12 +5,9 @@
     apt-get install -y --no-install-recommends nettle-dev:i386 gcc gcc-multilib \
         make file wget netcat-traditional sqlite3 git ca-certificates ssh libcap-dev:i386
 
-<<<<<<< HEAD
-=======
 # Install ghr for GitHub Releases: https://github.com/tcnksm/ghr
 RUN wget https://github.com/tcnksm/ghr/releases/download/v0.12.0/ghr_v0.12.0_linux_amd64.tar.gz && \
     tar -xzf ghr_*_linux_amd64.tar.gz && \
     mv ghr_*_linux_amd64/ghr /usr/bin/ghr
 
->>>>>>> 0dbe3b70
 ENV CC "gcc -m32"