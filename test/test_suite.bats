#!./test/libs/bats/bin/bats

@test "Version, Tag, Branch, Hash, Date is reported" {
  run bash -c 'echo ">version >quit" | nc -v 127.0.0.1 4711'
  printf "%s\n" "${lines[@]}"
  [[ ${lines[1]} == "version "* ]]
  [[ ${lines[2]} == "tag "* ]]
  [[ ${lines[3]} == "branch "* ]]
  [[ ${lines[4]} == "hash "* ]]
  [[ ${lines[5]} == "date "* ]]
  [[ ${lines[6]} == "" ]]
}

@test "Blacklisted domain is blocked" {
  run bash -c "dig blacklisted.com @127.0.0.1 +short"
  printf "%s\n" "${lines[@]}"
  [[ ${lines[0]} == "0.0.0.0" ]]
  [[ ${lines[1]} == "" ]]
}

@test "Gravity domain is blocked" {
  run bash -c "dig 0427d7.se @127.0.0.1 +short"
  printf "%s\n" "${lines[@]}"
  [[ ${lines[0]} == "0.0.0.0" ]]
  [[ ${lines[1]} == "" ]]
}

@test "Whitelisted domain is not blocked" {
  run bash -c "dig whitelisted.com @127.0.0.1 +short"
  printf "%s\n" "${lines[@]}"
  [[ ${lines[0]} != "0.0.0.0" ]]
  [[ ${lines[1]} == "" ]]
}

@test "Regex filter match is blocked" {
  run bash -c "dig regex5.com @127.0.0.1 +short"
  printf "%s\n" "${lines[@]}"
  [[ ${lines[0]} == "0.0.0.0" ]]
  [[ ${lines[1]} == "" ]]
}

@test "Regex filter mismatch is not blocked" {
  run bash -c "dig regexA.com @127.0.0.1 +short"
  printf "%s\n" "${lines[@]}"
  [[ ${lines[0]} != "0.0.0.0" ]]
  [[ ${lines[1]} == "" ]]
}

@test "Google.com (A) is not blocked" {
  run bash -c "dig A google.com @127.0.0.1 +short"
  printf "%s\n" "${lines[@]}"
  [[ ${lines[0]} != "0.0.0.0" ]]
  [[ ${lines[1]} == "" ]]
}

@test "Google.com (AAAA) is not blocked (TCP query)" {
  run bash -c "dig AAAA google.com @127.0.0.1 +short +tcp"
  printf "%s\n" "${lines[@]}"
  [[ ${lines[0]} != "::" ]]
  [[ ${lines[1]} == "" ]]
}

@test "Known host is resolved as expected" {
  run bash -c "dig ftl.pi-hole.net @127.0.0.1 +short"
  printf "%s\n" "${lines[@]}"
  [[ ${lines[0]} == "139.59.170.52" ]]
  [[ ${lines[1]} == "" ]]
}

@test "Statistics as expected" {
  run bash -c 'echo ">stats >quit" | nc -v 127.0.0.1 4711'
  printf "%s\n" "${lines[@]}"
  [[ ${lines[1]} == "domains_being_blocked 2" ]]
  [[ ${lines[2]} == "dns_queries_today 10" ]]
  [[ ${lines[3]} == "ads_blocked_today 3" ]]
  [[ ${lines[4]} == "ads_percentage_today 30.000000" ]]
  [[ ${lines[5]} == "unique_domains 9" ]]
  [[ ${lines[6]} == "queries_forwarded 5" ]]
  [[ ${lines[7]} == "queries_cached 2" ]]
  [[ ${lines[8]} == "clients_ever_seen 1" ]]
  [[ ${lines[9]} == "unique_clients 1" ]]
  [[ ${lines[10]} == "dns_queries_all_types 10" ]]
  [[ ${lines[11]} == "reply_NODATA 0" ]]
  [[ ${lines[12]} == "reply_NXDOMAIN 0" ]]
  [[ ${lines[13]} == "reply_CNAME 0" ]]
  [[ ${lines[14]} == "reply_IP 7" ]]
  [[ ${lines[15]} == "privacy_level 0" ]]
  [[ ${lines[16]} == "status enabled" ]]
  [[ ${lines[17]} == "" ]]
}

@test "Top Clients (descending, default)" {
  run bash -c 'echo ">top-clients >quit" | nc -v 127.0.0.1 4711'
  printf "%s\n" "${lines[@]}"
  [[ ${lines[1]} == "0 10 127.0.0.1 "* ]]
  [[ ${lines[2]} == "" ]]
}

@test "Top Clients (ascending)" {
  run bash -c 'echo ">top-clients asc >quit" | nc -v 127.0.0.1 4711'
  printf "%s\n" "${lines[@]}"
  [[ ${lines[1]} == "0 10 127.0.0.1 "* ]]
  [[ ${lines[2]} == "" ]]
}

# Here and below: It is not meaningful to assume a particular order
# here as the values are sorted before output. It is unpredictable in
# which order they may come out. While this has always been the same
# when compiling for glibc, the new musl build reveals that another
# library may have a different interpretation here.

@test "Top Domains (descending, default)" {
  run bash -c 'echo ">top-domains >quit" | nc -v 127.0.0.1 4711'
  printf "%s\n" "${lines[@]}"
  [[ ${lines[1]} == "0 2 google.com" ]]
  [[ "${lines[@]}" == *" 1 version.ftl"* ]]
  [[ "${lines[@]}" == *" 1 version.bind"* ]]
  [[ "${lines[@]}" == *" 1 whitelisted.com"* ]]
  [[ "${lines[@]}" == *" 1 regexa.com"* ]]
  [[ "${lines[@]}" == *" 1 ftl.pi-hole.net"* ]]
  [[ ${lines[7]} == "" ]]
}

@test "Top Domains (ascending)" {
  run bash -c 'echo ">top-domains asc >quit" | nc -v 127.0.0.1 4711'
  printf "%s\n" "${lines[@]}"
  [[ "${lines[@]}" == *" 1 version.ftl"* ]]
  [[ "${lines[@]}" == *" 1 version.bind"* ]]
  [[ "${lines[@]}" == *" 1 whitelisted.com"* ]]
  [[ "${lines[@]}" == *" 1 regexa.com"* ]]
  [[ "${lines[@]}" == *" 1 ftl.pi-hole.net"* ]]
  [[ ${lines[6]} == "5 2 google.com" ]]
  [[ ${lines[7]} == "" ]]
}

@test "Top Ads (descending, default)" {
  run bash -c 'echo ">top-ads >quit" | nc -v 127.0.0.1 4711'
  printf "%s\n" "${lines[@]}"
  [[ "${lines[@]}" == *" 1 blacklisted.com"* ]]
  [[ "${lines[@]}" == *" 1 0427d7.se"* ]]
  [[ "${lines[@]}" == *" 1 regex5.com"* ]]
  [[ ${lines[4]} == "" ]]
}

@test "Top Ads (ascending)" {
  run bash -c 'echo ">top-ads asc >quit" | nc -v 127.0.0.1 4711'
  printf "%s\n" "${lines[@]}"
  [[ "${lines[@]}" == *" 1 blacklisted.com"* ]]
  [[ "${lines[@]}" == *" 1 0427d7.se"* ]]
  [[ "${lines[@]}" == *" 1 regex5.com"* ]]
  [[ ${lines[4]} == "" ]]
}

@test "Domain auditing, approved domains are not shown" {
  run bash -c 'echo ">top-domains for audit >quit" | nc -v 127.0.0.1 4711'
  printf "%s\n" "${lines[@]}"
  [[ ${lines[@]} != *"google.com"* ]]
}

@test "Forward Destinations" {
  run bash -c 'echo ">forward-dest >quit" | nc -v 127.0.0.1 4711'
  printf "%s\n" "${lines[@]}"
  [[ ${lines[1]} == "-2 30.00 blocklist blocklist" ]]
  [[ ${lines[2]} == "-1 20.00 cache cache" ]]
  [[ ${lines[3]} == "0 50.00 "* ]]
  [[ ${lines[4]} == "" ]]
}

@test "Forward Destinations (unsorted)" {
  run bash -c 'echo ">forward-dest unsorted >quit" | nc -v 127.0.0.1 4711'
  printf "%s\n" "${lines[@]}"
  [[ ${lines[1]} == "-2 30.00 blocklist blocklist" ]]
  [[ ${lines[2]} == "-1 20.00 cache cache" ]]
  [[ ${lines[3]} == "0 50.00 "* ]]
  [[ ${lines[4]} == "" ]]
}

@test "Query Types" {
  run bash -c 'echo ">querytypes >quit" | nc -v 127.0.0.1 4711'
  printf "%s\n" "${lines[@]}"
  [[ ${lines[1]} == "A (IPv4): 70.00" ]]
  [[ ${lines[2]} == "AAAA (IPv6): 10.00" ]]
  [[ ${lines[3]} == "ANY: 0.00" ]]
  [[ ${lines[4]} == "SRV: 0.00" ]]
  [[ ${lines[5]} == "SOA: 0.00" ]]
  [[ ${lines[6]} == "PTR: 0.00" ]]
  [[ ${lines[7]} == "TXT: 20.00" ]]
  [[ ${lines[8]} == "" ]]
}

# Here and below: Acknowledge that there might be a host name after
# the IP address of the client (..."*"...)

@test "Get all queries" {
  run bash -c 'echo ">getallqueries >quit" | nc -v 127.0.0.1 4711'
  printf "%s\n" "${lines[@]}"
  [[ ${lines[1]} == *"TXT version.ftl "?*" 3 0 6"* ]]
  [[ ${lines[2]} == *"TXT version.bind "?*" 3 0 6"* ]]
  [[ ${lines[3]} == *"A blacklisted.com "?*" 5 0 4"* ]]
  [[ ${lines[4]} == *"A 0427d7.se "?*" 1 0 4"* ]]
  [[ ${lines[5]} == *"A whitelisted.com "?*" 2 0 4"* ]]
  [[ ${lines[6]} == *"A regex5.com "?*" 4 0 4"* ]]
  [[ ${lines[7]} == *"A regexa.com "?*" 2 0 7"* ]]
  [[ ${lines[8]} == *"A google.com "?*" 2 0 4"* ]]
  [[ ${lines[9]} == *"AAAA google.com "?*" 2 0 4"* ]]
  [[ ${lines[10]} == *"A ftl.pi-hole.net "?*" 2 0 4"* ]]
  [[ ${lines[11]} == "" ]]
}

@test "Get all queries (domain filtered)" {
  run bash -c 'echo ">getallqueries-domain regexa.com >quit" | nc -v 127.0.0.1 4711'
  printf "%s\n" "${lines[@]}"
  [[ ${lines[1]} == *"A regexa.com "?*" 2 0 7"* ]]
  [[ ${lines[2]} == "" ]]
}

@test "Get all queries (domain + number filtered)" {
  run bash -c 'echo ">getallqueries-domain regexa.com (6) >quit" | nc -v 127.0.0.1 4711'
  printf "%s\n" "${lines[@]}"
  [[ ${lines[1]} == *"A regexa.com "?*" 2 0 7"* ]]
  [[ ${lines[2]} == "" ]]
}

@test "Get all queries (client filtered)" {
  run bash -c 'echo ">getallqueries-client 127.0.0.1 >quit" | nc -v 127.0.0.1 4711'
  printf "%s\n" "${lines[@]}"
  [[ ${lines[1]} == *"TXT version.ftl "?*" 3 0 6"* ]]
  [[ ${lines[2]} == *"TXT version.bind "?*" 3 0 6"* ]]
  [[ ${lines[3]} == *"A blacklisted.com "?*" 5 0 4"* ]]
  [[ ${lines[4]} == *"A 0427d7.se "?*" 1 0 4"* ]]
  [[ ${lines[5]} == *"A whitelisted.com "?*" 2 0 4"* ]]
  [[ ${lines[6]} == *"A regex5.com "?*" 4 0 4"* ]]
  [[ ${lines[7]} == *"A regexa.com "?*" 2 0 7"* ]]
  [[ ${lines[8]} == *"A google.com "?*" 2 0 4"* ]]
  [[ ${lines[9]} == *"AAAA google.com "?*" 2 0 4"* ]]
  [[ ${lines[10]} == *"A ftl.pi-hole.net "?*" 2 0 4"* ]]
  [[ ${lines[11]} == "" ]]
}

@test "Get all queries (client + number filtered)" {
  run bash -c 'echo ">getallqueries-client 127.0.0.1 (2) >quit" | nc -v 127.0.0.1 4711'
  printf "%s\n" "${lines[@]}"
  [[ ${lines[1]} == *"AAAA google.com "?*" 2 0 4"* ]]
  [[ ${lines[2]} == *"A ftl.pi-hole.net "?*" 2 0 4"* ]]
  [[ ${lines[3]} == "" ]]
}

@test "Recent blocked" {
  run bash -c 'echo ">recentBlocked >quit" | nc -v 127.0.0.1 4711'
  printf "%s\n" "${lines[@]}"
  [[ ${lines[1]} == "regex5.com" ]]
  [[ ${lines[2]} == "" ]]
}

@test "pihole-FTL.db schema as expected" {
  run bash -c 'sqlite3 /etc/pihole/pihole-FTL.db .dump'
  printf "%s\n" "${lines[@]}"
  [[ "${lines[@]}" == *"CREATE TABLE queries ( id INTEGER PRIMARY KEY AUTOINCREMENT, timestamp INTEGER NOT NULL, type INTEGER NOT NULL, status INTEGER NOT NULL, domain TEXT NOT NULL, client TEXT NOT NULL, forward TEXT );"* ]]
  [[ "${lines[@]}" == *"CREATE TABLE ftl ( id INTEGER PRIMARY KEY NOT NULL, value BLOB NOT NULL );"* ]]
  [[ "${lines[@]}" == *"CREATE TABLE counters ( id INTEGER PRIMARY KEY NOT NULL, value INTEGER NOT NULL );"* ]]
  [[ "${lines[@]}" == *"CREATE TABLE IF NOT EXISTS \"network\" ( id INTEGER PRIMARY KEY NOT NULL, hwaddr TEXT UNIQUE NOT NULL, interface TEXT NOT NULL, name TEXT, firstSeen INTEGER NOT NULL, lastQuery INTEGER NOT NULL, numQueries INTEGER NOT NULL, macVendor TEXT);"* ]]
  [[ "${lines[@]}" == *"CREATE TABLE network_addresses ( network_id INTEGER NOT NULL, ip TEXT NOT NULL, lastSeen INTEGER NOT NULL DEFAULT (cast(strftime('%s', 'now') as int)), UNIQUE(network_id,ip), FOREIGN KEY(network_id) REFERENCES network(id));"* ]]
  [[ "${lines[@]}" == *"CREATE INDEX idx_queries_timestamps ON queries (timestamp);"* ]]
}

@test "Fail on invalid argument" {
  run bash -c '/home/pihole/pihole-FTL abc'
  printf "%s\n" "${lines[@]}"
  [[ ${lines[0]} == "pihole-FTL: invalid option -- 'abc'" ]]
  [[ ${lines[1]} == "Try '/home/pihole/pihole-FTL --help' for more information" ]]
}

@test "Help argument return help text" {
  run bash -c '/home/pihole/pihole-FTL help'
  printf "%s\n" "${lines[@]}"
  [[ ${lines[0]} == "pihole-FTL - The Pi-hole FTL engine" ]]
  [[ ${lines[3]} == "Available arguments:" ]]
}

@test "No WARNING messages in pihole-FTL.log (besides known capability issues)" {
  run bash -c 'grep "WARNING:" /var/log/pihole-FTL.log | grep -c -v -E "CAP_NET_ADMIN|CAP_NET_RAW"'
  printf "%s\n" "${lines[@]}"
  [[ ${lines[0]} == "0" ]]
}

@test "No ERROR messages in pihole-FTL.log" {
  run bash -c 'grep -c "ERROR:" /var/log/pihole-FTL.log'
  printf "%s\n" "${lines[@]}"
  [[ ${lines[0]} == "0" ]]
}

@test "No FATAL messages in pihole-FTL.log" {
  run bash -c 'grep -c "FATAL:" /var/log/pihole-FTL.log'
  printf "%s\n" "${lines[@]}"
  [[ ${lines[0]} == "0" ]]
}

# x86_64-musl is built on busybox which has a slightly different
# variant of ls displaying three, instead of one, spaces between the
# user and group names.

@test "Ownership and permissions of pihole-FTL.db correct" {
  run bash -c 'ls -l /etc/pihole/pihole-FTL.db'
  printf "%s\n" "${lines[@]}"
  [[ ${lines[0]} == *"pihole pihole"* || ${lines[0]} == *"pihole   pihole"* ]]
  [[ ${lines[0]} == "-rw-r--r--"* ]]
}

# "ldd" prints library dependencies and the used interpreter for a given program
#
# Dependencies on shared libraries are displayed like
#    libm.so.6 => /lib/x86_64-linux-gnu/libm.so.6 (0x00007fa7d28be000)
#
# In this test, we use ldd and check for the dependency arrow "=>" to check if
# our generated binary depends on shared libraries in the way we expect it to

@test "Dependence on shared libraries" {
  run bash -c 'ldd ./pihole-FTL'
  printf "%s\n" "${lines[@]}"
  [[ "${STATIC}" != "true" && "${lines[@]}" == *"=>"* ]] || \
  [[ "${STATIC}" == "true" && "${lines[@]}" != *"=>"* ]]
}

# "file" determines the file type of our generated binary
#
# We use its ability to test whether a specific interpreter is
# required by the given executable. What the interpreter is, is not
# really well documented in "man elf(5)", however, one can say that
# the interpreter is a program that finds and loads the shared
# libraries needed by a program, prepares the program to run, and then
# runs it.
#
# In this test, we use "file" to confirm the absence of the dependence
# on an interpreter for the static binary.

@test "Dependence on specific interpreter" {
  run bash -c 'file ./pihole-FTL'
  printf "%s\n" "${lines[@]}"
  [[ "${STATIC}" != "true" && "${lines[@]}" == *"interpreter"* ]] || \
  [[ "${STATIC}" == "true" && "${lines[@]}" != *"interpreter"* ]]
}

<<<<<<< HEAD
@test "No errors on setting busy handlers for the databases" {
  run bash -c 'grep -c "Cannot set busy handler" /var/log/pihole-FTL.log'
  printf "%s\n" "${lines[@]}"
  [[ ${lines[0]} == "0" ]]
=======
@test "Architecture is correctly reported on startup" {
  run bash -c 'grep "Compiled for" /var/log/pihole-FTL.log'
  printf "Output: %s\n\$CIRCLE_JOB: %s\nuname -m: %s\n" "${lines[@]:-not set}" "${CIRCLE_JOB:-not set}" "$(uname -m)"
  [[ ${lines[0]} == *"Compiled for ${CIRCLE_JOB:-$(uname -m)}"* ]]
}

@test "Building machine (CI) is reported on startup" {
  [[ ${CIRCLE_JOB} != "" ]] && compiled_str="on CI" || compiled_str="locally" && export compiled_str
  run bash -c 'grep "Compiled for" /var/log/pihole-FTL.log'
  printf "Output: %s\n\$CIRCLE_JOB: %s\n" "${lines[@]:-not set}" "${CIRCLE_JOB:-not set}"
  [[ ${lines[0]} == *"(compiled ${compiled_str})"* ]]
}

@test "Compiler version is correctly reported on startup" {
  compiler_version="$(${CC} --version | head -n1)" && export compiler_version
  run bash -c 'grep "Compiled for" /var/log/pihole-FTL.log'
  printf "Output: %s\n\$CC: %s\nVersion: %s\n" "${lines[@]:-not set}" "${CC:-not set}" "${compiler_version:-not set}"
  [[ ${lines[0]} == *"using ${compiler_version}"* ]]
>>>>>>> 79bbf397
}<|MERGE_RESOLUTION|>--- conflicted
+++ resolved
@@ -340,12 +340,6 @@
   [[ "${STATIC}" == "true" && "${lines[@]}" != *"interpreter"* ]]
 }
 
-<<<<<<< HEAD
-@test "No errors on setting busy handlers for the databases" {
-  run bash -c 'grep -c "Cannot set busy handler" /var/log/pihole-FTL.log'
-  printf "%s\n" "${lines[@]}"
-  [[ ${lines[0]} == "0" ]]
-=======
 @test "Architecture is correctly reported on startup" {
   run bash -c 'grep "Compiled for" /var/log/pihole-FTL.log'
   printf "Output: %s\n\$CIRCLE_JOB: %s\nuname -m: %s\n" "${lines[@]:-not set}" "${CIRCLE_JOB:-not set}" "$(uname -m)"
@@ -364,5 +358,10 @@
   run bash -c 'grep "Compiled for" /var/log/pihole-FTL.log'
   printf "Output: %s\n\$CC: %s\nVersion: %s\n" "${lines[@]:-not set}" "${CC:-not set}" "${compiler_version:-not set}"
   [[ ${lines[0]} == *"using ${compiler_version}"* ]]
->>>>>>> 79bbf397
+}
+
+@test "No errors on setting busy handlers for the databases" {
+  run bash -c 'grep -c "Cannot set busy handler" /var/log/pihole-FTL.log'
+  printf "%s\n" "${lines[@]}"
+  [[ ${lines[0]} == "0" ]]
 }