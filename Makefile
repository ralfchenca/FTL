--- conflicted
+++ resolved
@@ -46,27 +46,19 @@
 
 _OBJ = $(patsubst %,$(ODIR)/%,$(OBJ))
 
-<<<<<<< HEAD
-pihole-FTL: $(_OBJ) $(ODIR)/sqlite3.o
-	$(CC) -v $(CCFLAGS) -o $@ $^ $(LIBS)
-
-$(ODIR)/%.o: %.c $(_DEPS)
-	$(CC) -c -o $@ $< -g3 $(CCFLAGS)
-
-$(ODIR)/sqlite3.o: sqlite3.c
-	$(CC) -c -o $@ $< $(CCFLAGS)
-=======
 all: pihole-FTL
 
 $(ODIR)/%.o: %.c $(_DEPS) | $(ODIR)
-	$(CC) -c -o $@ $< $(CCFLAGS)
+	$(CC) -c -o $@ $< -g3 $(CCFLAGS)
 
 $(ODIR):
 	mkdir -p $(ODIR)
 
-pihole-FTL: $(_OBJ)
+$(ODIR)/sqlite3.o: sqlite3.c
+	$(CC) -c -o $@ $< $(CCFLAGS)
+
+pihole-FTL: $(_OBJ) $(ODIR)/sqlite3.o
 	$(CC) -v $(CCFLAGS) -o $@ $^ $(LIBS)
->>>>>>> 99a1b755
 
 .PHONY: clean force install
 
