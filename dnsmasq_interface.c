--- conflicted
+++ resolved
@@ -21,13 +21,8 @@
 void save_reply_type(unsigned int flags, int queryID, struct timeval response);
 static unsigned long converttimeval(struct timeval time) __attribute__((const));
 static void block_single_domain_regex(char *domain);
-<<<<<<< HEAD
-static void detect_blocked_IP(unsigned short flags, char* answer, int queryID);
+static void detect_blocked_IP(unsigned short flags, const char* answer, int queryID);
 static void query_externally_blocked(int i, unsigned char status);
-=======
-static void detect_blocked_IP(unsigned short flags, const char* answer, int queryID);
-static void query_externally_blocked(int i);
->>>>>>> 93710134
 static int findQueryID(int id);
 
 unsigned char* pihole_privacylevel = &config.privacylevel;
@@ -118,14 +113,9 @@
 	}
 
 	// Log new query if in debug mode
-<<<<<<< HEAD
-	char *proto = (type == UDP) ? "UDP" : "TCP";
+	const char *proto = (type == UDP) ? "UDP" : "TCP";
 	if(config.debug & DEBUG_QUERIES)
 		logg("**** new %s %s \"%s\" from %s (ID %i, FTL %i, %s:%i)", proto, types, domain, client, id, queryID, file, line);
-=======
-	const char *proto = (type == UDP) ? "UDP" : "TCP";
-	if(config.debug & DEBUG_QUERIES) logg("**** new %s %s \"%s\" from %s (ID %i, %s:%i)", proto, types, domain, client, id, file, line);
->>>>>>> 93710134
 
 	// Update counters
 	counters->querytype[querytype-1]++;
